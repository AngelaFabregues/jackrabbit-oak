--- conflicted
+++ resolved
@@ -35,15 +35,9 @@
         <groovy.version>2.4.17</groovy.version>
         <!--
         Size History:
-<<<<<<< HEAD
-        105 MB : Seeting constraint to default oak-run jar post adding the build plugin to rename the fat jar with embedded dependencies as the default jar.
-        -->
-        <max.jar.size>105000000</max.jar.size>
-=======
-        120 MB : Seeting constraint to default oak-run jar post adding the build plugin to rename the fat jar with embedded dependencies as the default jar.
+        120 MB : Setting constraint to default oak-run jar post adding the build plugin to rename the fat jar with embedded dependencies as the default jar.
         -->
         <max.jar.size>120000000</max.jar.size>
->>>>>>> 8c657cf3
                       
     </properties>
 
