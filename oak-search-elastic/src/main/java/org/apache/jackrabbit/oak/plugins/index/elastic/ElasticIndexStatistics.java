/*
 * Licensed to the Apache Software Foundation (ASF) under one or more
 * contributor license agreements.  See the NOTICE file distributed with
 * this work for additional information regarding copyright ownership.
 * The ASF licenses this file to You under the Apache License, Version 2.0
 * (the "License"); you may not use this file except in compliance with
 * the License.  You may obtain a copy of the License at
 *
 *     http://www.apache.org/licenses/LICENSE-2.0
 *
 * Unless required by applicable law or agreed to in writing, software
 * distributed under the License is distributed on an "AS IS" BASIS,
 * WITHOUT WARRANTIES OR CONDITIONS OF ANY KIND, either express or implied.
 * See the License for the specific language governing permissions and
 * limitations under the License.
 */
package org.apache.jackrabbit.oak.plugins.index.elastic;

import com.fasterxml.jackson.core.type.TypeReference;
import com.fasterxml.jackson.databind.ObjectMapper;
import com.google.common.base.Ticker;
import com.google.common.cache.CacheBuilder;
import com.google.common.cache.CacheLoader;
import com.google.common.cache.LoadingCache;
import com.google.common.util.concurrent.ListenableFuture;
import com.google.common.util.concurrent.ListenableFutureTask;

import co.elastic.clients.elasticsearch._types.Bytes;
import co.elastic.clients.elasticsearch.cat.IndicesResponse;
import co.elastic.clients.elasticsearch.cat.indices.IndicesRecord;
import co.elastic.clients.elasticsearch.core.CountRequest.Builder;

import org.apache.http.util.EntityUtils;
import org.apache.jackrabbit.oak.plugins.index.search.IndexStatistics;
import org.elasticsearch.client.Request;
import org.elasticsearch.client.RequestOptions;
import org.elasticsearch.client.Response;
import org.elasticsearch.client.RestClient;
import org.elasticsearch.client.core.CountRequest;
import org.elasticsearch.client.core.CountResponse;
import org.elasticsearch.index.query.QueryBuilders;
import org.jetbrains.annotations.NotNull;
import org.jetbrains.annotations.Nullable;
import org.jetbrains.annotations.TestOnly;

import java.io.IOException;
import java.util.List;
import java.util.Map;
import java.util.Objects;
import java.util.concurrent.Executors;
import java.util.concurrent.TimeUnit;

/**
 * Cache-based {@code IndexStatistics} implementation providing statistics for Elasticsearch reducing
 * network operations.
 * <p>
 * By default, the cache can contain a max of 10000 entries, statistic values expire after 10 minutes but are refreshed
 * in background when accessed after 1 minute. These values can be overwritten with the following system properties:
 *
 * <ul>
 *     <li>{@code oak.elastic.statsMaxSize}</li>
 *     <li>{@code oak.elastic.statsExpireMin}</li>
 *     <li>{@code oak.elastic.statsRefreshMin}</li>
 * </ul>
 */
public class ElasticIndexStatistics implements IndexStatistics {

    private static final Long MAX_SIZE = Long.getLong("oak.elastic.statsMaxSize", 10000);
    private static final Long EXPIRE_MIN = Long.getLong("oak.elastic.statsExpireMin", 10);
    private static final Long REFRESH_MIN = Long.getLong("oak.elastic.statsRefreshMin", 1);

    private static final LoadingCache<StatsRequestDescriptor, Integer> DEFAULT_COUNT_CACHE =
            setupCountCache(MAX_SIZE, EXPIRE_MIN, REFRESH_MIN, null);

    private static final LoadingCache<StatsRequestDescriptor, StatsResponse> STATS_CACHE =
            setupCache(MAX_SIZE, EXPIRE_MIN, REFRESH_MIN, new StatsCacheLoader(), null);

    private final ElasticConnection elasticConnection;
    private final ElasticIndexDefinition indexDefinition;
    private final LoadingCache<StatsRequestDescriptor, Integer> countCache;

    ElasticIndexStatistics(@NotNull ElasticConnection elasticConnection,
                           @NotNull ElasticIndexDefinition indexDefinition) {
        this(elasticConnection, indexDefinition, DEFAULT_COUNT_CACHE);
    }

    @TestOnly
    ElasticIndexStatistics(@NotNull ElasticConnection elasticConnection,
                           @NotNull ElasticIndexDefinition indexDefinition,
                           @NotNull LoadingCache<StatsRequestDescriptor, Integer> countCache) {
        this.elasticConnection = elasticConnection;
        this.indexDefinition = indexDefinition;
        this.countCache = countCache;
    }

    /**
     * Returns the approximate number of documents for the remote index bound to the {@code ElasticIndexDefinition}.
     */
    @Override
    public int numDocs() {
        return countCache.getUnchecked(new StatsRequestDescriptor(elasticConnection, indexDefinition.getIndexAlias()));
    }

    /**
     * Returns the approximate number of documents for the {@code field} in the remote index bound to the
     * {@code ElasticIndexDefinition}.
     */
    @Override
    public int getDocCountFor(String field) {
        return countCache.getUnchecked(
                new StatsRequestDescriptor(elasticConnection, indexDefinition.getIndexAlias(), field)
        );
    }

    /**
     * Returns the approximate size in bytes for the remote index bound to the {@code ElasticIndexDefinition}.
     */
    public long size() {
        return STATS_CACHE.getUnchecked(
                new StatsRequestDescriptor(elasticConnection, indexDefinition.getIndexAlias())
        ).size;
    }

    /**
     * Returns the creation date for the remote index bound to the {@code ElasticIndexDefinition}.
     */
    public long creationDate() {
        return STATS_CACHE.getUnchecked(
                new StatsRequestDescriptor(elasticConnection, indexDefinition.getIndexAlias())
        ).creationDate;
    }

    /**
     * Returns the number of low level lucene documents for the remote index bound to the
     * {@code ElasticIndexDefinition}. This document count includes hidden nested documents.
     */
    public int luceneNumDocs() {
        return STATS_CACHE.getUnchecked(
                new StatsRequestDescriptor(elasticConnection, indexDefinition.getIndexAlias())
        ).luceneDocsCount;
    }

    /**
     * Returns the number of deleted low level lucene documents for the remote index bound to the
     * {@code ElasticIndexDefinition}. This document count includes hidden nested documents.
     */
    public int luceneNumDeletedDocs() {
        return STATS_CACHE.getUnchecked(
                new StatsRequestDescriptor(elasticConnection, indexDefinition.getIndexAlias())
        ).luceneDocsDeleted;
    }

    static LoadingCache<StatsRequestDescriptor, Integer> setupCountCache(long maxSize, long expireMin, long refreshMin, @Nullable Ticker ticker) {
        return setupCache(maxSize, expireMin, refreshMin, new CountCacheLoader(), ticker);
    }

    static <K, V> LoadingCache<K, V> setupCache(long maxSize, long expireMin, long refreshMin,
                                                @NotNull CacheLoader<K, V> cacheLoader, @Nullable Ticker ticker) {
        CacheBuilder<Object, Object> cacheBuilder = CacheBuilder.newBuilder()
                .maximumSize(maxSize)
                .expireAfterWrite(expireMin, TimeUnit.MINUTES)
                // https://github.com/google/guava/wiki/CachesExplained#refresh
                .refreshAfterWrite(refreshMin, TimeUnit.MINUTES);
        if (ticker != null) {
            cacheBuilder.ticker(ticker);
        }
        return cacheBuilder.build(cacheLoader);
    }

    static class CountCacheLoader extends CacheLoader<StatsRequestDescriptor, Integer> {

        @Override
        public Integer load(StatsRequestDescriptor countRequestDescriptor) throws IOException {
            return count(countRequestDescriptor);
        }

        @Override
        public ListenableFuture<Integer> reload(StatsRequestDescriptor crd, Integer oldValue) {
            ListenableFutureTask<Integer> task = ListenableFutureTask.create(() -> count(crd));
            Executors.newSingleThreadExecutor().execute(task);
            return task;
        }

        private int count(StatsRequestDescriptor crd) throws IOException {
            Builder reqBuilder = new co.elastic.clients.elasticsearch.core.CountRequest.Builder();
            reqBuilder.index(crd.index);
            if (crd.field != null) {
                reqBuilder.query(q->q
                        .exists(e->e
                                .field(crd.field)));
            } else {
                reqBuilder.query(q->q
                        .matchAll(m->m));
            }
            return (int) crd.connection.getClient().count(reqBuilder.build()).count();
        }
    }

    static class StatsCacheLoader extends CacheLoader<StatsRequestDescriptor, StatsResponse> {

        private static final ObjectMapper MAPPER = new ObjectMapper();

        @Override
        public StatsResponse load(StatsRequestDescriptor countRequestDescriptor) throws IOException {
            return stats(countRequestDescriptor);
        }

        @Override
        public ListenableFuture<StatsResponse> reload(StatsRequestDescriptor crd, StatsResponse oldValue) {
            ListenableFutureTask<StatsResponse> task = ListenableFutureTask.create(() -> stats(crd));
            Executors.newSingleThreadExecutor().execute(task);
            return task;
        }

<<<<<<< HEAD
        private long size(StatsRequestDescriptor crd) throws IOException {
            String size = crd.connection.getClient().cat().indices(i->i
                    .index(crd.index)
                    .bytes(Bytes.Bytes))
                .valueBody().get(0).storeSize();
            if (size != null) {
                return Long.parseLong(size);
            }
            return -1L;
=======
        private StatsResponse stats(StatsRequestDescriptor crd) throws IOException {
            RestClient lowLevelClient = crd.connection.getClient().getLowLevelClient();
            // TODO: the elastic rest high-level client does not currently support the index stats API.
            // We should switch to this once available, since the _cat API is not intended for use by applications
            Response response = lowLevelClient.performRequest(
                    new Request("GET", "/_cat/indices/" + crd.index
                            + "?format=json&h=store.size,creation.date,docs.count,docs.deleted&bytes=b&time=ms")
            );

            if (response != null) {
                String rawBody = EntityUtils.toString(response.getEntity());
                TypeReference<List<Map<String, String>>> typeRef = new TypeReference<List<Map<String, String>>>() {};
                List<Map<String, String>> indices = MAPPER.readValue(rawBody, typeRef);

                if (!indices.isEmpty()) {
                    // we ask for a specific index, so we can get the first entry
                    Map<String, String> indexProps = indices.get(0);
                    String size = indexProps.get("store.size");
                    String creationDate = indexProps.get("creation.date");
                    String luceneDocsCount = indexProps.get("docs.count");
                    String luceneDocsDeleted = indexProps.get("docs.deleted");
                    return new StatsResponse(
                            size != null ? Long.parseLong(size) : -1,
                            creationDate != null ? Long.parseLong(creationDate) : -1,
                            luceneDocsCount != null ? Integer.parseInt(luceneDocsCount) : -1,
                            luceneDocsDeleted != null ? Integer.parseInt(luceneDocsDeleted) : -1
                    );
                }
            }

            return null;
>>>>>>> 1a372de6
        }
    }

    static class StatsRequestDescriptor {

        @NotNull
        final ElasticConnection connection;
        @NotNull
        final String index;
        @Nullable
        final String field;

        StatsRequestDescriptor(@NotNull ElasticConnection connection,
                               @NotNull String index) {
            this(connection, index, null);
        }

        StatsRequestDescriptor(@NotNull ElasticConnection connection,
                                      @NotNull String index, @Nullable String field) {
            this.connection = connection;
            this.index = index;
            this.field = field;
        }

        @Override
        public boolean equals(Object o) {
            if (this == o) return true;
            if (o == null || getClass() != o.getClass()) return false;
            StatsRequestDescriptor that = (StatsRequestDescriptor) o;
            return index.equals(that.index) &&
                    Objects.equals(field, that.field);
        }

        @Override
        public int hashCode() {
            return Objects.hash(index, field);
        }
    }

    static class StatsResponse {

        final long size;
        final long creationDate;
        final int luceneDocsCount;
        final int luceneDocsDeleted;

        StatsResponse(long size, long creationDate, int luceneDocsCount, int luceneDocsDeleted) {
            this.size = size;
            this.creationDate = creationDate;
            this.luceneDocsCount = luceneDocsCount;
            this.luceneDocsDeleted = luceneDocsDeleted;
        }
    }
}<|MERGE_RESOLUTION|>--- conflicted
+++ resolved
@@ -212,17 +212,6 @@
             return task;
         }
 
-<<<<<<< HEAD
-        private long size(StatsRequestDescriptor crd) throws IOException {
-            String size = crd.connection.getClient().cat().indices(i->i
-                    .index(crd.index)
-                    .bytes(Bytes.Bytes))
-                .valueBody().get(0).storeSize();
-            if (size != null) {
-                return Long.parseLong(size);
-            }
-            return -1L;
-=======
         private StatsResponse stats(StatsRequestDescriptor crd) throws IOException {
             RestClient lowLevelClient = crd.connection.getClient().getLowLevelClient();
             // TODO: the elastic rest high-level client does not currently support the index stats API.
@@ -254,7 +243,6 @@
             }
 
             return null;
->>>>>>> 1a372de6
         }
     }
 
